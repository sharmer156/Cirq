--- conflicted
+++ resolved
@@ -24,11 +24,8 @@
     Linspace,
     Points,
     Sweep,
-<<<<<<< HEAD
     UNIT_SWEEP,
-=======
 )
 from cirq.study.trial_result import (
     TrialResult,
->>>>>>> 76840b35
 )